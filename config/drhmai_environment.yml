--- conflicted
+++ resolved
@@ -1,27 +1,13 @@
-<<<<<<< HEAD
-name: drhmai
-channels:
-  - defaults
-dependencies:
-  - matplotlib=3.2.2
-  - numpy=1.19.1
-  - opencv
-  - pillow=7.2.0
-  - rasterio
-  - scipy=1.5.0
-  - fiona
-=======
-name: drhmai
-channels:
-  - defaults
-dependencies:
-  - fiona
-  - geopandas
-  - matplotlib=3.2.2
-  - numpy=1.19.1
-  - opencv
-  - pandas=1.1.0
-  - pillow=7.2.0
-  - rasterio
-  - scipy=1.5.0
->>>>>>> d1b20ad7
+name: drhmai
+channels:
+  - defaults
+dependencies:
+  - fiona
+  - geopandas
+  - matplotlib=3.2.2
+  - numpy=1.19.1
+  - opencv
+  - pandas=1.1.0
+  - pillow=7.2.0
+  - rasterio
+  - scipy=1.5.0